# Setup:
# virtualenv -p /usr/bin/python3 env
# source env/bin/activate
# pip install -r requirements.txt
# python self-test.py --help

import click
from collections import defaultdict
import json
import re
import sys
from urllib.parse import urljoin

from bs4 import BeautifulSoup
import requests
from requests.auth import HTTPBasicAuth

<<<<<<< HEAD
=======

parser = argparse.ArgumentParser(
    description='Test the behavior of an OPDS server within the Library Simplified ecosystem'
)
parser.add_argument(
    '--registry-url', help="URL to the library registry"
)
parser.add_argument(
    '--library',
    help='Name of the library to test (as seen in the library registry)'
)
parser.add_argument(
    '--opds-server',
    help="An OPDS server endpoint URL. When specified, `--registry-url` and `--library` flags will be ignored."
)
parser.add_argument(
    '--username', help="Username to present to the OPDS server."
)
parser.add_argument(
    '--password', help="Password to present to the OPDS server.",
    default=""
)
parser.add_argument(
    '--verbose', help='Produce verbose output',
    action="store_true", default=False
)
args = parser.parse_args()


>>>>>>> 62da022e
class Constants(object):

    verbose = False

    # Constants for media types
    OPDS_1 = 'application/atom+xml;profile=opds-catalog;kind=acquisition'
    OPDS_2 = 'application/opds+json'
    AUTHENTICATION_DOCUMENT = 'application/vnd.opds.authentication.v1.0+json'
    PATRON_PROFILE_DOCUMENT = "vnd.librarysimplified/user-profile+json"

    ACSM = "application/vnd.adobe.adept+xml"
    OPDS_ENTRY = "application/atom+xml;type=entry;profile=opds-catalog"
    AUDIOBOOK_JSON = "application/audiobook+json"
    RBDIGITAL_ACCESS_DOCUMENT = "vnd.librarysimplified/rbdigital-access-document+json"
    MPEG_AUDIO = "audio/mpeg"

    PROBLEM_DETAIL = "application/api-problem+json"

class MakesRequests(Constants):

    CONTENT_TYPE = None
    NAME = None

    def __init__(self, url, name=None, auth=None, expect_content_type=None):
        self.url = url
        self.auth = auth
        self.name = name or self.NAME
        self.expect_content_type = expect_content_type or self.CONTENT_TYPE
        self._representation = None

    def get(self):
        if not self._representation:
            response = self.request(self.url, self.name, self.expect_content_type)
            self._representation = response.content
        return self._representation

    def head(self):
        response = self.request(self.url, self.name, self.expect_content_type, method='HEAD')
        return response

    def p(self, msg):
        click.echo(msg)

    def error(self, error):
        click.echo(click.style("ERROR ", fg="red", bold=True), nl=False)
        click.echo(error)

    def warn(self, warning):
        click.echo(click.style("WARN ", fg="red", bold=False), nl=False)
        click.echo(warning)

    def request(self, url, name, expect_content_type, method=None):
        if method is None:
            method = 'GET'
        response = requests.request(method, url, auth=self.auth)
        method = response.request.method
        verbose = False if method == 'HEAD' else args.verbose

        self.p("Retrieved %s from %s" % (name, url))

        if response.status_code / 100 != 2:
            self.warn("Status code was %s." % response.status_code)

        content_type = response.headers.get('Content-Type')
        content_length_reported = response.headers.get('Content-Length', '(none)')
        content_length_actual = str(len(response.content)) if method != 'HEAD' else 'N/A'
        self.p(" %s bytes (reported), %s bytes (actual), Content-Type: %s" % (
            content_length_reported, content_length_actual, content_type
        ))

        if content_type == self.PROBLEM_DETAIL:
            problem_detail = response.content
            # If this was a HEAD request, try to GET the actual problem detail. If
            # we get something back that's not a problem detail, we'll ignore it.
            if method == 'HEAD':
                response = requests.get(url, auth=self.auth)
                if response.headers.get('Content-Type') == self.PROBLEM_DETAIL:
                    problem_detail = response.content
            self.warn(
                "Got a problem detail document: %r" % problem_detail
            )
        if expect_content_type and (not content_type or not content_type.startswith(expect_content_type)):
            self.warn(
                "Expected content type %s, got %s" % (
                    expect_content_type, content_type
                )
            )
<<<<<<< HEAD
        self.p(" %d bytes, %s" % (len(response.content), content_type))
        if self.verbose:
=======

        if verbose:
>>>>>>> 62da022e
            self.p("-" * 80)
            content = response.content.decode("utf8")
            if 'xml' in content_type:
                content = BeautifulSoup(content, 'xml').prettify()
            elif 'json' in content_type:
                content = json.dumps(json.loads(content), sort_keys=True, indent=4)

            self.p(content)
            self.p("-" * 80)
        return response

class Fulfillment(MakesRequests):

    REGISTRY = {}

    @classmethod
    def fulfill(cls, url, name, type, auth, expect_content_type=None):
        # The expected type might not be the same as the type.
        expect_content_type = expect_content_type or type
        fulfillment_class = cls.REGISTRY.get(type, Fulfillment)
        fulfillment = fulfillment_class(url, name, auth, expect_content_type=expect_content_type)
        fulfillment.validate()

    def validate(self):
        # Generic implementation
        self.get()

    @classmethod
    def register(cls, subclass):
        cls.REGISTRY[subclass.MEDIA_TYPE] = subclass

class ACSMFulfillment(Fulfillment):

    MEDIA_TYPE = Constants.ACSM

    def validate(self):
        result = self.get()
        parsed = BeautifulSoup(result, "xml")
        token = parsed.find('fulfillmentToken')
        if token:
            self.p(
                "Found fulfillmentToken tag -- this looks like a real ACSM file."
            )
        else:
            self.warn(
                "No fulfillmentToken tag -- this might not be a real ACSM file."
            )
Fulfillment.register(ACSMFulfillment)


class MPEGAudioFulfillment(Fulfillment):

    MEDIA_TYPE = Constants.MPEG_AUDIO

    def validate(self):
        result = self.head()

Fulfillment.register(MPEGAudioFulfillment)


class AudiobookJSONFulfillment(Fulfillment):
    MEDIA_TYPE = Constants.AUDIOBOOK_JSON

    def validate(self):
        result = self.get()
        parsed = json.loads(result)
        if not 'readingOrder' in parsed:
            self.error("readingOrder not present in audiobook manifest")
        order = parsed['readingOrder']
        if not order:
            self.error("No items in reading order.")
        else:
            self.p("Items in reading order: %s" % len(order))
            item1 = order[0]
            self.p("Trying to fulfill first item.")
            type = item1.get('type', None)

            expect_content_type = type

            # Handle RBdigital access document
            if type == Constants.RBDIGITAL_ACCESS_DOCUMENT:
                expect_content_type = 'application/json; charset=utf-8'

            # Make a recursive call to Fulfillment.fulfill
            # NOTE: for now we are not passing along self.auth
            #  because the recursive call might go outside the CM.
            Fulfillment.fulfill(
                item1['href'], "first audiobook item", type, auth=None,
                expect_content_type=expect_content_type
            )

Fulfillment.register(AudiobookJSONFulfillment)

class RBdigitalAccessDocument(Fulfillment):
    MEDIA_TYPE = Constants.RBDIGITAL_ACCESS_DOCUMENT
    MEDIA_TYPE_LABEL = 'RBdigital access document'

    def validate(self):
        result = self.get()
        parsed = json.loads(result)
        url = parsed.get('url', None)
        type = parsed.get('type', None)
        if not url:
            self.error("'url' not present in {}".format(self.MEDIA_TYPE_LABEL))
        if not 'type':
            self.error("'type' not present in {}".format(self.MEDIA_TYPE_LABEL))

        if url:
            # Make a recursive call to Fulfillment.fulfill
            # NOTE: for now we are not passing along self.auth
            #  because the recursive call might go outside the CM.
            Fulfillment.fulfill(
                url, 'content of first audiobook part', type, auth=None,
            )
Fulfillment.register(RBdigitalAccessDocument)


class PatronProfileDocument(MakesRequests):

    NAME = "patron profile document"
    MEDIA_TYPE = Constants.PATRON_PROFILE_DOCUMENT

    def validate(self, registry):
        data = json.loads(self.get())
        adobe_credentials = False
        if 'drm' in data:
            for drm in data['drm']:
                vendor = drm.get('drm:vendor')
                scheme = drm.get('drm:scheme')
                token = drm.get('drm:clientToken')
                if scheme != 'http://librarysimplified.org/terms/drm/scheme/ACS':
                    self.warn("Unknown DRM scheme seen: %s" % scheme)
                    continue
                if vendor and token:
                    adobe_credentials = (vendor, token)
                    break
        if adobe_credentials:
            self.p("Adobe token found: %s, %s" % (vendor, token))
            registry.validate_short_client_token(token)
        else:
            self.warn("No Adobe token found.")


class AuthenticationDocument(MakesRequests):

    NAME = "authentication document"
    MEDIA_TYPE = Constants.AUTHENTICATION_DOCUMENT

    def __init__(self, url):
        super(AuthenticationDocument, self).__init__(url, None)
        self.data = json.loads(self.get())

    def set_auth(self, username, password):
        self.auth = HTTPBasicAuth(username, password)

    @property
    def main_catalog(self):
        links = [
            x['href'] for x in self.data['links']
            if x.get('rel') == 'start'
            and x.get('type', '').startswith(self.OPDS_1)
        ]
        if not links:
            self.error(
                "Authentication document does not contain a usable 'start' link!"
            )
        return OPDS1Feed(links[0], "main catalog", self.auth)

    def link_with_rel(self, rel):
        links = [
            x['href'] for x in self.data['links']
            if x.get('rel') == rel
        ]
        if not links:
            self.error(
                'Authentication document has no link with rel="%s"!' % rel
            )
        if links:
            return links[0]
        return None

    @property
    def patron_profile_document(self):
        url = self.link_with_rel(
            "http://librarysimplified.org/terms/rel/user-profile"
        )
        if not url:
            return None
        return PatronProfileDocument(url, auth=self.auth)

    @property
    def bookshelf(self):
        url = self.link_with_rel("http://opds-spec.org/shelf")
        if not url:
            return None
        return Bookshelf(url, "bookshelf", self.auth)

class OPDS1Feed(MakesRequests):
    def get(self):
        super(OPDS1Feed, self).get()
        self._representation = BeautifulSoup(self._representation, "lxml")
        return self._representation

    @property
    def entries(self):
        for e in self.get().find_all('entry'):
            yield e

    def validate(self):
        collections = defaultdict(list)
        titles = []
        for e in self.entries:
            title = e.find('title')
            if title:
                title = title.string
            else:
                title = None
            titles.append(title)
            collection = e.find('link', rel="collection")
            if collection:
                collection_title = collection.get('title', None)
                collections[collection_title].append(title)
        if collections:
            self.p("This is a grouped feed:")
            for k, v in sorted(collections.items()):
                self.p(" %s: %d titles" % (k, len(v)))
        else:
            self.p(
                "This is an ungrouped feed containing %d titles." % len(titles)
            )

class Bookshelf(OPDS1Feed):

    def validate(self):
        for entry in self.entries:
            self.validate_entry(entry)

    def validate_entry(self, entry):
        fulfillment_links = entry.find_all(
            'link', rel="http://opds-spec.org/acquisition",
        )
        title = entry.find('title').string
        if not fulfillment_links:
            self.warn(
                "No fulfillment links found for patron; cannot test fulfillment."
            )

        for link in fulfillment_links:
            type = link['type']
            name = 'fulfillment of "%s" (supposedly as %s)' % (title, type)
            Fulfillment.fulfill(link['href'], name, type, self.auth)


class InvalidShortClientTokenException(Exception):
    ...

class LibraryRegistry(MakesRequests):

    NAME = "library registry"
    MEDIA_TYPE = Constants.OPDS_2

    CLIENT_TOKEN_RE = re.compile(r'''
                                ^
                                (?P<library>[^|]+) \|               # Any number of characters up to a pipe
                                (?P<timestamp>[0-9]+) \|            # Epoch timestamp, any number of digits
                                (?P<patron_id>[-A-Za-z0-9]{36}) \|  # The patron id is a UUID, 36 characters long
                                (?P<signature_hash>.*)              # Everything after the third pipe
                                $
                             ''', re.IGNORECASE | re.VERBOSE)
    REGISTRY_RESPONSE_RE = re.compile(r'''<user>(?P<user_id>[^<]+?)</user>''', re.IGNORECASE)

    def __init__(self, url):
        super(LibraryRegistry, self).__init__(url)
        self.library_list = self.get()
        libraries = json.loads(self.library_list)
        self.libraries = {}
        for l in libraries['catalogs']:
            self.libraries[l['metadata']['title']] = l

    def authentication_document(self, name):
        if name.startswith("http"):
            # This is probably the URL to the authentication document.
            # Just return it; this allows us to test libraries not in the
            # registry.
            return AuthenticationDocument(name)
        if name not in self.libraries:
            return None
        authentication_link = None
        for link in self.libraries[name]['links']:
            if link['type'] == self.AUTHENTICATION_DOCUMENT:
                authentication_link = link['href']
                break
        if not authentication_link:
            self.error(
                "No authentication link found for library %s" % name
            )
        return AuthenticationDocument(authentication_link)

    def validate_short_client_token(self, token):
        """
        Retrieve an Adobe ID from a Short Client Token and validate it.

        A short token is a four part, pipe-separated string which follows this pattern:

        \b
        <library-code>|<epoch-timestamp>|<patron-id>|<signature-hash>

<<<<<<< HEAD
        Example:

        \b
        NYNYPL|1621462513|3e0d6602-2446-4f1a-bcad-4e68bcffdfc1|xzu4JDv93sjAEzx1sSIxyWrXn;zXD62;vsR:LT1y8M0@

        :param token: A string
        :raise InvalidShortClientTokenException: If the token is invalid.
        """
        (library, timestamp, patron_id, signature_hash) = self.decompose_token(token)

        click.echo("\nThe supplied Short Client Token was well formed, and decomposes to:\n")
        click.echo(f"  Library code:      {library}")
        click.echo(f"  Timestamp:         {timestamp}")
        click.echo(f"  Patron identifier: {patron_id}")
        click.echo(f"  Signature:         {signature_hash}\n")

        signin_url = urljoin(self.url, "/AdobeAuth/SignIn")

        username = "|".join([library, timestamp, patron_id])

        signin_payload_lines = [
            '<signInRequest method="standard" xmlns="http://ns.adobe.com/adept">',
            f"    <username>{username}</username>",
            f"    <password>{signature_hash}</password>",
            "</signInRequest>",
        ]

        click.echo(f"\nRequesting {signin_url}\n")
        if self.verbose:
            for line in signin_payload_lines:
                click.echo(f"    {line}")

        response = requests.post(signin_url, data="".join(signin_payload_lines))

        if self.verbose:
            click.echo("\nRegistry server responded with:\n")
            for line in response.content.decode('utf8').split("\n"):
                click.echo(f"    {line}")
            click.echo()

        user_id_match = self.REGISTRY_RESPONSE_RE.search(response.content.decode('utf8'))
        if user_id_match:
            click.echo(click.style("SUCCESS ", fg="green", bold=True), nl=False)
            click.echo(f"Adobe ID for this patron is {user_id_match.group('user_id')}")
            click.echo(click.style(" SUCCESS", fg="green", bold=True))
        else:
            click.echo(click.style("ERROR ", fg="red", bold=True), nl=False)
            click.echo("Supplied token could not be turned into an Adobe ID", nl=False)
            click.echo(click.style(" ERROR", fg="red", bold=True))

    def decompose_token(self, token):
        if "drm:clientToken" in token:
            token = token.replace("<drm:clientToken>", "").replace("</drm:clientToken>", "")
        m = self.CLIENT_TOKEN_RE.match(token)

        if not m:
            raise InvalidShortClientTokenException(f"Invalid token: {token}")
        else:
            return m.groups()   # Tuple of library, timestamp, patron_id, signature_hash

@click.command()
@click.option(
    '--registry-url', help="URL to the library registry",
    metavar="<URL>",
    default = "https://libraryregistry.librarysimplified.org/libraries/qa"
)
@click.option(
    '--library',
    help='Name of the library to test (as seen in the library registry), or the URL to its authentication document'
)
@click.option(
    '--username', help="Username to present to the OPDS server."
)
@click.option(
    '--password', help="Password to present to the OPDS server.",
    default=""
)
@click.option(
    '--verbose', help='Produce verbose output',
    is_flag=True, default=False
)
def main(registry_url, library, username, password, verbose):

    Constants.verbose = verbose

    # We start by connecting to the library registry and locating the
    # requested library.
    registry = LibraryRegistry(registry_url)

    # We then fetch that library's authentication document.
    authentication_document = registry.authentication_document(library)
    if not authentication_document:
        click.echo(f"Library not found: {library}")
        click.echo("Available libraries:")
        for i in sorted(registry.libraries.keys()):
            click.echo(f" {i}")
        sys.exit()

    # At this point we need to start making authenticated requests.
    authentication_document.set_auth(username, password)
=======
def main():
    DEFAULT_REGISTRY_URL = "https://libraryregistry.librarysimplified.org/libraries/qa"

    # If we're given a library's OPDS server endpoint, we'll use that to get
    # the authentication document and will ignore the `--registry-url` and
    # `--library` flags. Otherwise, we'll use `--registry-url` and `--library`
    # to find the authentication document.
    if args.opds_server is not None:
        if args.registry_url or args.library:
            print("WARNING: `--opds-server` specified. Ignoring `--registry-url` and `--library` flags.")
        opds_server = args.opds_server + '/' if not args.opds_server.endswith('/') else ''
        authentication_document = AuthenticationDocument(opds_server + "authentication_document")
    else:
        # We start by connecting to the library registry and locating the
        # requested library.
        registry_url = args.registry_url or DEFAULT_REGISTRY_URL
        registry = LibraryRegistry(registry_url)

        # We then fetch that library's authentication document.
        authentication_document = registry.authentication_document(args.library)
        if not authentication_document:
            print("Library not found: %s" % args.library)
            print("Available libraries:")
            for i in sorted(registry.libraries.keys()):
                print((" " + i).encode("utf8"))
            sys.exit()

    # At this point we need to start making authenticated requests.
    authentication_document.set_auth(args.username, args.password)
>>>>>>> 62da022e

    # The authentication document links to the OPDS server's main catalog
    # and to the patron profile document
    patron_profile_document = authentication_document.patron_profile_document
    if patron_profile_document:
<<<<<<< HEAD
        patron_profile_document.validate(registry)
=======
        patron_profile_document.validate()
>>>>>>> 62da022e

    # It also links to the patron's bookshelf.
    bookshelf = authentication_document.bookshelf
    if bookshelf:
        bookshelf.validate()

    # And it links to the main catalog.
    main_catalog = authentication_document.main_catalog
    if main_catalog:
        main_catalog.validate()

<<<<<<< HEAD
main()
=======

if __name__ == '__main__':
    try:
        main()
    except KeyboardInterrupt:
        print('\nReceived keyboard interrupt. Ending.')
>>>>>>> 62da022e
<|MERGE_RESOLUTION|>--- conflicted
+++ resolved
@@ -15,38 +15,6 @@
 import requests
 from requests.auth import HTTPBasicAuth
 
-<<<<<<< HEAD
-=======
-
-parser = argparse.ArgumentParser(
-    description='Test the behavior of an OPDS server within the Library Simplified ecosystem'
-)
-parser.add_argument(
-    '--registry-url', help="URL to the library registry"
-)
-parser.add_argument(
-    '--library',
-    help='Name of the library to test (as seen in the library registry)'
-)
-parser.add_argument(
-    '--opds-server',
-    help="An OPDS server endpoint URL. When specified, `--registry-url` and `--library` flags will be ignored."
-)
-parser.add_argument(
-    '--username', help="Username to present to the OPDS server."
-)
-parser.add_argument(
-    '--password', help="Password to present to the OPDS server.",
-    default=""
-)
-parser.add_argument(
-    '--verbose', help='Produce verbose output',
-    action="store_true", default=False
-)
-args = parser.parse_args()
-
-
->>>>>>> 62da022e
 class Constants(object):
 
     verbose = False
@@ -103,7 +71,7 @@
             method = 'GET'
         response = requests.request(method, url, auth=self.auth)
         method = response.request.method
-        verbose = False if method == 'HEAD' else args.verbose
+        verbose = False if method == 'HEAD' else self.verbose
 
         self.p("Retrieved %s from %s" % (name, url))
 
@@ -134,13 +102,9 @@
                     expect_content_type, content_type
                 )
             )
-<<<<<<< HEAD
         self.p(" %d bytes, %s" % (len(response.content), content_type))
+
         if self.verbose:
-=======
-
-        if verbose:
->>>>>>> 62da022e
             self.p("-" * 80)
             content = response.content.decode("utf8")
             if 'xml' in content_type:
@@ -448,7 +412,6 @@
         \b
         <library-code>|<epoch-timestamp>|<patron-id>|<signature-hash>
 
-<<<<<<< HEAD
         Example:
 
         \b
@@ -517,7 +480,7 @@
 )
 @click.option(
     '--library',
-    help='Name of the library to test (as seen in the library registry), or the URL to its authentication document'
+    help='Name of the library to test (as seen in the library registry), OR the URL to its authentication document.'
 )
 @click.option(
     '--username', help="Username to present to the OPDS server."
@@ -549,47 +512,12 @@
 
     # At this point we need to start making authenticated requests.
     authentication_document.set_auth(username, password)
-=======
-def main():
-    DEFAULT_REGISTRY_URL = "https://libraryregistry.librarysimplified.org/libraries/qa"
-
-    # If we're given a library's OPDS server endpoint, we'll use that to get
-    # the authentication document and will ignore the `--registry-url` and
-    # `--library` flags. Otherwise, we'll use `--registry-url` and `--library`
-    # to find the authentication document.
-    if args.opds_server is not None:
-        if args.registry_url or args.library:
-            print("WARNING: `--opds-server` specified. Ignoring `--registry-url` and `--library` flags.")
-        opds_server = args.opds_server + '/' if not args.opds_server.endswith('/') else ''
-        authentication_document = AuthenticationDocument(opds_server + "authentication_document")
-    else:
-        # We start by connecting to the library registry and locating the
-        # requested library.
-        registry_url = args.registry_url or DEFAULT_REGISTRY_URL
-        registry = LibraryRegistry(registry_url)
-
-        # We then fetch that library's authentication document.
-        authentication_document = registry.authentication_document(args.library)
-        if not authentication_document:
-            print("Library not found: %s" % args.library)
-            print("Available libraries:")
-            for i in sorted(registry.libraries.keys()):
-                print((" " + i).encode("utf8"))
-            sys.exit()
-
-    # At this point we need to start making authenticated requests.
-    authentication_document.set_auth(args.username, args.password)
->>>>>>> 62da022e
 
     # The authentication document links to the OPDS server's main catalog
     # and to the patron profile document
     patron_profile_document = authentication_document.patron_profile_document
     if patron_profile_document:
-<<<<<<< HEAD
         patron_profile_document.validate(registry)
-=======
-        patron_profile_document.validate()
->>>>>>> 62da022e
 
     # It also links to the patron's bookshelf.
     bookshelf = authentication_document.bookshelf
@@ -601,13 +529,8 @@
     if main_catalog:
         main_catalog.validate()
 
-<<<<<<< HEAD
-main()
-=======
-
 if __name__ == '__main__':
     try:
         main()
     except KeyboardInterrupt:
-        print('\nReceived keyboard interrupt. Ending.')
->>>>>>> 62da022e
+        click.echo('\nReceived keyboard interrupt. Ending.')
